--- conflicted
+++ resolved
@@ -310,66 +310,6 @@
 	c.mu.Lock()
 	defer c.mu.Unlock()
 
-<<<<<<< HEAD
-	if msg.JupyterMessageType() != messaging.ShellExecuteRequest {
-		log.Fatalf(utils.RedStyle.Render("Invalid or unexpected Jupyter message type of message passed to EnqueueActiveExecution: \"%s\". Message must have type \"%s\"."),
-			msg.JupyterMessageType(), messaging.ShellExecuteRequest)
-	}
-
-	// Check if the Jupyter message ID for the "execute_request" associated with the current active execution
-	// matches the message ID of the "execute_request" passed to EnqueueActiveExecution. If so, then we will
-	// do a quick sanity check that we've already attempted (and failed) the current active execution, and then
-	// we'll just return.
-	if c.activeExecution != nil && c.activeExecution.GetExecuteRequestMessageId() == msg.JupyterMessageId() {
-		c.log.Debug("Jupyter message ID of given \"execute_request\" matches that of current active execution (ID=\"%s\")",
-			msg.JupyterMessageId())
-
-		// Create the next execution attempt.
-		nextExecutionAttempt := scheduling.NewActiveExecution(c.ID(), c.activeExecution.GetAttemptId()+1, int(c.targetNumReplicas), msg)
-
-		// Link the previous active execution with the current one (in both directions).
-		nextExecutionAttempt.LinkPreviousAttempt(c.activeExecution)
-		c.activeExecution.LinkNextAttempt(nextExecutionAttempt)
-
-		// Replace the current execution attempt with the new one.
-		c.activeExecution = nextExecutionAttempt
-
-		// Replace the entry in the mapping with the next attempt.
-		// We can still access the previous attempt by following the "previous attempt" link.
-		c.activeExecutionsByExecuteRequestMsgId.Store(nextExecutionAttempt.ExecuteRequestMessageId, nextExecutionAttempt)
-
-		c.log.Debug("Created, linked, and set next ActiveExecution attempt (#%d) for \"execute_request\" \"%s\" for Kernel %s: %v",
-			nextExecutionAttempt.AttemptId, nextExecutionAttempt.ExecuteRequestMessageId, c.id, nextExecutionAttempt)
-
-		// Return the next execution attempt.
-		return nextExecutionAttempt
-	}
-
-	newActiveExecution := scheduling.NewActiveExecution(c.id, attemptId, int(c.targetNumReplicas), msg)
-
-	c.log.Debug("Setting or enqueuing new ActiveExecution targeting kernel %s for new \"execute_request\" \"%s\"",
-		c.id, newActiveExecution.ExecuteRequestMessageId)
-
-	c.activeExecutionsByExecuteRequestMsgId.Store(newActiveExecution.ExecuteRequestMessageId, newActiveExecution)
-
-	// If there is already an active execution, then enqueue the new one.
-	if c.activeExecution != nil {
-		c.log.Debug("Found non-nil ActiveExec for kernel %s. Enqueuing new ActiveExec for \"execute_request\" \"%s\".",
-			c.id, newActiveExecution.ExecuteRequestMessageId)
-		c.activeExecutionQueue = append(c.activeExecutionQueue, newActiveExecution)
-		c.log.Debug("Created and enqueued new ActiveExecution in Kernel %s's queue (which now has size=%d): %v",
-			c.id, len(c.activeExecutionQueue), newActiveExecution)
-		return newActiveExecution
-	} else {
-		c.log.Debug("No ActiveExec for kernel %s. Assigning ActiveExec targeting \"execute_request\" \"%s\".",
-			c.id, newActiveExecution.ExecuteRequestMessageId)
-
-		// There's no active execution currently, so just set the value.
-		c.activeExecution = newActiveExecution
-		c.log.Debug("Created and assigned new ActiveExecution to Kernel %s: %v", c.id, newActiveExecution)
-		return newActiveExecution
-	}
-=======
 	codeExecution, err := c.ExecutionManager.RegisterExecution(msg)
 	if err != nil {
 		c.log.Error("Error while registering new code execution \"%s\": %v",
@@ -379,7 +319,6 @@
 
 	c.log.Debug("Registered new code execution \"%s\"", msg.JupyterMessageId())
 	return codeExecution, nil
->>>>>>> d4f92ed4
 }
 
 // ResetID resets the kernel ID.
