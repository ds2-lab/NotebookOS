--- conflicted
+++ resolved
@@ -1331,11 +1331,7 @@
 
         # Process the metadata included in the request.
         # If we get back a remote storage name, then we'll use it to simulate I/O after we finish the execution.
-<<<<<<< HEAD
-        remote_storage_name: str[Optional] = await self.process_execute_request_metadata(parent_header["msg_id"],
-=======
         remote_storage_name: Optional[str] = await self.process_execute_request_metadata(parent_header["msg_id"],
->>>>>>> b2a332d3
                                                                                          parent_header["msg_type"],
                                                                                          metadata)
 
@@ -1508,7 +1504,7 @@
         term_number: int = self.synchronizer.execution_count
         self.log.debug(f"Checking status of previous election (term {term_number}).")
 
-        # If we've not yet created/held the first election, then we have nothing to check. 
+        # If we've not yet created/held the first election, then we have nothing to check.
         if not self.synchronizer.created_first_election():
             return
 
