#!/bin/bash

# This is an installation script to prepare an Ubuntu virtual machine for development.

# Git
if ! command -v git version &> /dev/null; then
    printf "\n[WARNING] git is not installed. Installing it now."

    sudo apt-get --assume-yes install git

    if ! command -v git version &> /dev/null; then
        printf "\n[ERROR] Installation of git failed."
        exit
    fi
fi

ROOT_DIR=$(git rev-parse --show-toplevel)
PYTHON_VERSION=3.12.6
PYTHON_MAJOR_VERSION=3.12

mkdir ~/go
mkdir ~/go/pkg 

pushd ~/go/pkg

sudo apt-get update

if [ "$1" != "" ]; then
    GIT_TOKEN=$1
    git clone https://Scusemua@$(GIT_TOKEN)github.com/scusemua/distributed-notebook
else 
    git clone https://Scusemua@github.com/scusemua/distributed-notebook
fi 

popd

# Ansible
if ! command ansible --version &> /dev/null; then
  sudo apt-get install ansible
fi

# Python 3
if ! command python3 --version &> /dev/null; then
    printf "\n[WARNING] Python%s is not installed. Installing it now...\n" $PYTHON_VERSION

    sudo apt-get update
<<<<<<< HEAD
=======

>>>>>>> e05dc99b
    sudo apt-get --assume-yes install build-essential zlib1g-dev libncurses5-dev libgdbm-dev libnss3-dev libssl-dev libreadline-dev libffi-dev libsqlite3-dev wget libbz2-dev libgdbm-dev libgdbm-compat-dev uuid-dev lzma lzma-dev liblzma-dev

    cd /tmp/
    wget https://www.python.org/ftp/python/$PYTHON_VERSION/Python-$PYTHON_VERSION.tgz
    tar -xf Python-$PYTHON_VERSION.tgz
    cd Python-$PYTHON_VERSION
    mkdir debug
    cd debug
<<<<<<< HEAD

=======
>>>>>>> e05dc99b
    # ../configure --enable-optimizations --with-pydebug --enable-shared --with-ensurepip=install && make -j$(nproc) EXTRA_CFLAGS="-DPy_REF_DEBUG" && sudo make altinstall
    ../configure --enable-optimizations --with-pydebug --enable-shared --with-ensurepip=install
    make -j$(nproc) EXTRA_CFLAGS="-DPy_REF_DEBUG"
    sudo make altinstall

    if ! command python$PYTHON_MAJOR_VERSION --version &> /dev/null; then
        printf "\n[ERROR] Failed to install python%s.\n" $PYTHON_VERSION
        exit 
    else 
        echo "Successfully installed Python-$PYTHON_VERSION"
    fi 
fi 

# Python3 Pip
if ! command -v python$PYTHON_MAJOR_VERSION -m pip &> /dev/null; then
    printf "\n[WARNING] python3-pip is not installed. Installing it now."

    # sudo apt-get --assume-yes install python3-pip
    python$PYTHON_MAJOR_VERSION -m ensurepip --upgrade

    if ! command -v python$PYTHON_MAJOR_VERSION -m pip &> /dev/null; then
        printf "\n[ERROR] Installation of python3-pip failed."
        exit 
    fi
fi

# Docker 
if ! command -v docker version &> /dev/null; then 
    printf "\n[WARNING] Docker is not installed. Installing Docker now."

    # Add Docker's official GPG key:
    sudo apt-get update
    sudo apt-get --assume-yes install ca-certificates curl
    sudo install -m 0755 -d /etc/apt/keyrings
    sudo curl -fsSL https://download.docker.com/linux/ubuntu/gpg -o /etc/apt/keyrings/docker.asc
    sudo chmod a+r /etc/apt/keyrings/docker.asc

    echo \
    "deb [arch=$(dpkg --print-architecture) signed-by=/etc/apt/keyrings/docker.asc] https://download.docker.com/linux/ubuntu \
    $(. /etc/os-release && echo "$VERSION_CODENAME") stable" | \
    sudo tee /etc/apt/sources.list.d/docker.list > /dev/null
    sudo apt-get update

    sudo apt-get --assume-yes install docker-ce docker-ce-cli containerd.io docker-buildx-plugin docker-compose-plugin

    if ! command -v sudo docker run hello-world &> /dev/null; then 
        printf "\n[ERROR] Docker installation failed.\n"
        exit 
    else 
        echo "Successfully installed Docker."
    fi 
fi 

# Protoc (protobuffers compiler)
if ! command protoc --version &> /dev/null; then 
    pushd /tmp 

    PB_REL="https://github.com/protocolbuffers/protobuf/releases"
            
    curl -LO $PB_REL/download/v27.2/protoc-27.2-linux-x86_64.zip
    unzip protoc-27.2-linux-x86_64.zip -d $HOME/.local
    export PATH="$PATH:$HOME/.local/bin"

    popd 
fi

# Docker, non-root user.
if ! command -v docker run hello-world &> /dev/null; then 
    printf "\n[WARNING] Failed to enable non-root user to use Docker. Enabling non-root user to use Docker now...\n"

    if ! command grep -q docker /etc/group; then 
        echo Creating 'docker' group.
        sudo groupadd docker
    fi 

    printf "Adding user %s to 'docker' group." "$USER"
    sudo usermod -aG docker "$USER"

    if ! command -v docker run hello-world &> /dev/null; then 
        printf "\n[ERROR] Failed to enable non-root user %s to use Docker.\n" "$USER"
        exit 
    else 
        printf "Successfully enabled non-root user %s to use Docker.\n" "$USER"
    fi 
else 
    echo "Non-root user $USER can use Docker!"
fi 

# Kubectl 
if ! command -v kubectl version &> /dev/null; then 
    printf "\n[WARNING] kubectl is not installed. Installing now.\n"

    cd /tmp
    curl -LO "https://dl.k8s.io/release/$(curl -L -s https://dl.k8s.io/release/stable.txt)/bin/linux/amd64/kubectl"
    curl -LO "https://dl.k8s.io/release/$(curl -L -s https://dl.k8s.io/release/stable.txt)/bin/linux/amd64/kubectl.sha256"

    OUTPUT=$(echo "$(cat kubectl.sha256)  kubectl" | sha256sum --check)
    if [ "$OUTPUT" != "kubectl: OK" ]; then
        echo \n"[ERROR] Failed to install kubectl. Installed binary did not validate."
        exit 1 
    else 
        sudo chmod +x kubectl
        sudo mv kubectl /usr/bin/kubectl
        echo "Successfully installed kubectl."
    fi 
fi

# Helm 
if ! command -v helm version &> /dev/null; then 
    printf "\n[WARNING] helm is not installed. Installing now.\n"

    cd /tmp
    curl -fsSL -o get_helm.sh https://raw.githubusercontent.com/helm/helm/main/scripts/get-helm-3
    chmod 700 get_helm.sh
    /bin/bash ./get_helm.sh

    if ! command -v helm version &> /dev/null; then 
        printf "\n[ERROR] Helm installation failed.\n"
        exit 
    else 
        echo "Successfully installed Helm."
    fi 
fi 

##########
# Golang #
##########
if ! command -v go version &> /dev/null
then 
    printf "\n[WARNING] Golang not installed. Attempting to install it now...\n"

    TARGET_GO_VERSION=1.21.5
    GO_URL=https://go.dev/dl/go$TARGET_GO_VERSION.linux-amd64.tar.gz
    echo "[DEBUG] Downloading Golang v$TARGET_GO_VERSION from $GO_URL"
    cd /tmp && wget $GO_URL
    echo "[DEBUG] Downloaded Golang v$TARGET_GO_VERSION from $GO_URL. Installing now..."
    sudo rm -rf /usr/local/go && tar -C /usr/local -xzf go$TARGET_GO_VERSION.linux-amd64.tar.gz
    export PATH=$PATH:/usr/local/go/bin

    echo export PATH=$PATH:/usr/local/go/bin >> $HOME/.profile
    echo export PATH=$PATH:/usr/local/go/bin >> $HOME/.bashrc

    echo "[DEBUG] Checking if Golang installed successfully..."

    OUTPUT=$(go version)

    if [ "$OUTPUT" != "go version go$TARGET_GO_VERSION linux/amd64" ]; then
        printf "\n[ERROR] Golang installation failed.\n"
        echo "[ERROR] Unexpected Golang version installed: $OUTPUT"
        exit 
    fi 

    echo "Golang v$TARGET_GO_VERSION installed successfully."
fi

GOPATH_ENV=$(go env GOPATH)

echo "\$GOPATH is set to \"$GOPATH_ENV\""

if ! command cd "$GOPATH_ENV/pkg" &> /dev/null; then
    printf "\n[ERROR] Directory '%s/pkg' does not appear to exist...\n" "$GOPATH_ENV"
    printf "[WARNING] Attempting to create GOPATH directory '%s/pkg' now." "$GOPATH_ENV"
    if ! command mkdir -p "$GOPATH_ENV/pkg" &> /dev/null; then
        echo "[ERROR] Failed to create GOPATH directory '%s/pkg'" "$GOPATH_ENV"
        exit  
    fi 

    if ! command cd "$GOPATH_ENV/pkg" &> /dev/null; then
        printf "\n[ERROR] Directory '%s/pkg' still does not appear to exist...\n" "$GOPATH_ENV"
        exit 
    fi 
fi 

# Kind 
go install sigs.k8s.io/kind@v0.22.0

# Protoc Golang Bindings 
go install google.golang.org/protobuf/cmd/protoc-gen-go@v1.35.1
go install google.golang.org/grpc/cmd/protoc-gen-go-grpc@v1.5.1

# Python Proto Bindings
python3.12 -m pip install --user grpcio-tools
python3 -m pip install --user grpcio-tools

pushd ~/go/pkg

if ! command stat zmq4 &> /dev/null; then 
    git clone https://github.com/go-zeromq/zmq4.git
fi 

if ! command stat gopy &> /dev/null; then 
    git clone https://github.com/Scusemua/gopy.git
fi 

if ! command stat distributed-notebook &> /dev/null; then 
    git clone https://github.com/scusemua/distributed-notebook.git
fi 

popd

###############
# Hadoop HDFS #
###############

# Install Java
sudo apt-get update && sudo apt-get install -y openjdk-8-jdk ssh

# Create hadoop user
HADOOP_USER=hadoop
HADOOP_PASSWORD="12345"
sudo useradd -p "$(openssl passwd -6 $HADOOP_PASSWORD)" $HADOOP_USER

sudo mkdir /home/hadoop/
sudo mkdir /home/hadoop/.ssh
sudo chmod -R 777 /home/hadoop/
sudo chown -R hadoop /home/hadoop/

# Create SSH key for hadoop and move it to the proper location.
pushd ~/.ssh/
ssh-keygen -t rsa -N "" -f hadoop.key
cp hadoop.key /home/hadoop/.ssh/hadoop.key 
cp hadoop.key.pub /home/hadoop/.ssh/hadoop.key.pub
cp hadoop.key /home/hadoop/.ssh/id_rsa
cp hadoop.key.pub /home/hadoop/.ssh/id_rsa.pub
cat ~/.ssh/hadoop.key.pub >> ~/.ssh/authorized_keys
sudo cp ~/.ssh/authorized_keys /home/hadoop/.ssh/authorized_keys
chmod 640 ~/.ssh/authorized_keys
sudo chown hadoop /home/hadoop/.ssh/authorized_keys
sudo chown hadoop /home/hadoop/.ssh/hadoop.key 
sudo chown hadoop /home/hadoop/.ssh/hadoop.key.pub
sudo chown hadoop /home/hadoop/.ssh/id_rsa
sudo chown hadoop /home/hadoop/.ssh/id_rsa.pub
popd 

# Download hadoop HDFS and set it up in the hadoop user's home directory.
# NOTE: you may have to execute these commands manually, one at a time, if this doesn't work... 
ssh -o StrictHostKeyChecking=accept-new -i ~/.ssh/hadoop.key hadoop@localhost "wget https://dlcdn.apache.org/hadoop/common/hadoop-3.3.6/hadoop-3.3.6.tar.gz ; tar -xvzf hadoop-3.3.6.tar.gz ; mv hadoop-3.3.6 hadoop ; mkdir -p ~/hadoopdata/hdfs/{namenode,datanode}"

pushd "$ROOT_DIR/setup"

# Set some environment variables in the hadoop user's .bashrc file as well as the hadoop-env.sh file (only the latter of which is more important/actually does something...)
sudo bash -c 'cat hadoop-env >> /home/hadoop/.bashrc'
sudo bash -c 'cat hadoop-env >> /home/hadoop/hadoop/etc/hadoop/hadoop-env.sh'

# Copy the HDFS configuration.
sudo cp -r ./hdfs_configuration/* /home/hadoop/hadoop/etc/hadoop/
sudo chown -R hadoop /home/hadoop/hadoop/etc/hadoop/

# Format the file system.
ssh -i ~/.ssh/hadoop.key hadoop@localhost 'env JAVA_HOME=/usr/lib/jvm/java-8-openjdk-amd64 ~/hadoop/bin/hdfs namenode -format'

#################
# scusemua/gopy #
#################
pushd "$GOPATH_ENV/pkg/gopy"
python3.12 -m pip install pybindgen
go install golang.org/x/tools/cmd/goimports@latest
make 
docker build -t $DOCKERUSER/gopy .
popd

pushd "$GOPATH_ENV/pkg/distributed-notebook"
cd smr && make build-linux-amd64
git checkout ben/feature/docker
make build-smr-linux-amd64<|MERGE_RESOLUTION|>--- conflicted
+++ resolved
@@ -44,10 +44,7 @@
     printf "\n[WARNING] Python%s is not installed. Installing it now...\n" $PYTHON_VERSION
 
     sudo apt-get update
-<<<<<<< HEAD
-=======
-
->>>>>>> e05dc99b
+    
     sudo apt-get --assume-yes install build-essential zlib1g-dev libncurses5-dev libgdbm-dev libnss3-dev libssl-dev libreadline-dev libffi-dev libsqlite3-dev wget libbz2-dev libgdbm-dev libgdbm-compat-dev uuid-dev lzma lzma-dev liblzma-dev
 
     cd /tmp/
@@ -56,10 +53,7 @@
     cd Python-$PYTHON_VERSION
     mkdir debug
     cd debug
-<<<<<<< HEAD
-
-=======
->>>>>>> e05dc99b
+
     # ../configure --enable-optimizations --with-pydebug --enable-shared --with-ensurepip=install && make -j$(nproc) EXTRA_CFLAGS="-DPy_REF_DEBUG" && sudo make altinstall
     ../configure --enable-optimizations --with-pydebug --enable-shared --with-ensurepip=install
     make -j$(nproc) EXTRA_CFLAGS="-DPy_REF_DEBUG"
